--- conflicted
+++ resolved
@@ -1,490 +1,19 @@
 """
-<<<<<<< HEAD
-src/core/ai_validator.py
-AI Validation Engine for CryptoSDCA-AI
-
-Integrates with M365 Copilot and Perplexity API for dual AI validation
-of trading decisions before executing orders.
-=======
 src/core/ai_validator.py - AI Validation System for CryptoSDCA-AI
 Handles validation of trading decisions using M365 Copilot and Perplexity API
->>>>>>> 2df62038
 """
 
 import asyncio
 import json
-<<<<<<< HEAD
-from datetime import datetime
-from typing import Dict, List, Optional, Any, Tuple
-=======
 from datetime import datetime, timedelta
 from typing import Dict, List, Optional, Any, Tuple
 from dataclasses import dataclass
->>>>>>> 2df62038
 from enum import Enum
 
 import httpx
 from loguru import logger
 
 from src.config import get_settings
-<<<<<<< HEAD
-from src.database import get_db_session
-from src.models.models import AIAgent, TradeDecision, AIDecision
-
-
-class AIProvider(Enum):
-    COPILOT = "copilot"
-    PERPLEXITY = "perplexity"
-    OPENAI = "openai"
-
-
-class AIValidationResult:
-    """Resultado da validação de IA"""
-    def __init__(self, decision: str, confidence: float, reasoning: str, provider: str):
-        self.decision = decision  # "YES" or "NO"
-        self.confidence = confidence  # 0.0 to 1.0
-        self.reasoning = reasoning
-        self.provider = provider
-        self.timestamp = datetime.utcnow()
-
-
-class AIValidator:
-    """
-    Validador de decisões de trading usando múltiplas IAs
-    Implementa o sistema de consenso duplo para decisões de compra/venda
-    """
-    
-    def __init__(self):
-        self.settings = get_settings()
-        self.http_client = httpx.AsyncClient(timeout=30.0)
-        self.active_agents: List[AIAgent] = []
-        
-    async def initialize(self):
-        """Inicializa o validador carregando agentes ativos"""
-        try:
-            db = get_db_session()
-            self.active_agents = db.query(AIAgent).filter_by(is_active=True).all()
-            db.close()
-            
-            logger.info(f"AI Validator initialized with {len(self.active_agents)} active agents")
-            
-            # Verificar conectividade dos agentes
-            for agent in self.active_agents:
-                await self._test_agent_connection(agent)
-                
-        except Exception as e:
-            logger.error(f"Failed to initialize AI Validator: {e}")
-            
-    async def close(self):
-        """Fecha conexões"""
-        await self.http_client.aclose()
-        
-    async def validate_trade_decision(
-        self, 
-        symbol: str, 
-        side: str, 
-        quantity: float, 
-        market_data: Dict[str, Any],
-        sentiment_data: Dict[str, Any]
-    ) -> Tuple[bool, List[AIValidationResult]]:
-        """
-        Valida uma decisão de trading com múltiplas IAs
-        
-        Returns:
-            Tuple[bool, List[AIValidationResult]]: (consenso_atingido, resultados)
-        """
-        if not self.active_agents:
-            logger.warning("No active AI agents available for validation")
-            return True, []  # Pular validação se não há agentes
-            
-        # Preparar contexto para as IAs
-        trade_context = self._prepare_trade_context(
-            symbol, side, quantity, market_data, sentiment_data
-        )
-        
-        # Obter decisões de cada IA
-        validation_results = []
-        for agent in self.active_agents:
-            try:
-                result = await self._query_ai_agent(agent, trade_context)
-                validation_results.append(result)
-                
-                # Salvar decisão no banco
-                await self._save_trade_decision(agent, result, trade_context)
-                
-            except Exception as e:
-                logger.error(f"Error querying AI agent {agent.name}: {e}")
-                
-        # Verificar consenso
-        consensus = self._check_consensus(validation_results)
-        
-        return consensus, validation_results
-        
-    def _prepare_trade_context(
-        self, 
-        symbol: str, 
-        side: str, 
-        quantity: float,
-        market_data: Dict[str, Any],
-        sentiment_data: Dict[str, Any]
-    ) -> Dict[str, Any]:
-        """Prepara contexto da decisão para as IAs"""
-        
-        context = {
-            "pair": symbol,
-            "side": side.upper(),
-            "size": quantity,
-            "timestamp": datetime.utcnow().isoformat(),
-            "technical_indicators": {
-                "rsi": market_data.get("rsi", "N/A"),
-                "macd": market_data.get("macd", "N/A"),
-                "volume": market_data.get("volume", "N/A"),
-                "atr": market_data.get("atr", "N/A"),
-                "adx": market_data.get("adx", "N/A"),
-                "bollinger_bands": market_data.get("bollinger_bands", "N/A")
-            },
-            "market_sentiment": {
-                "fear_greed_index": sentiment_data.get("fear_greed_index", "N/A"),
-                "news_sentiment": sentiment_data.get("news_sentiment", "N/A"),
-                "overall_sentiment": sentiment_data.get("overall_sentiment", "N/A")
-            },
-            "price_info": {
-                "current_price": market_data.get("current_price", "N/A"),
-                "24h_change": market_data.get("24h_change", "N/A"),
-                "volume_24h": market_data.get("volume_24h", "N/A")
-            }
-        }
-        
-        return context
-        
-    async def _query_ai_agent(
-        self, 
-        agent: AIAgent, 
-        context: Dict[str, Any]
-    ) -> AIValidationResult:
-        """Query específico para cada tipo de IA"""
-        
-        if agent.agent_type == AIProvider.PERPLEXITY.value:
-            return await self._query_perplexity(agent, context)
-        elif agent.agent_type == AIProvider.OPENAI.value:
-            return await self._query_openai(agent, context)
-        elif agent.agent_type == AIProvider.COPILOT.value:
-            return await self._query_copilot(agent, context)
-        else:
-            raise ValueError(f"Unsupported AI agent type: {agent.agent_type}")
-            
-    async def _query_perplexity(
-        self, 
-        agent: AIAgent, 
-        context: Dict[str, Any]
-    ) -> AIValidationResult:
-        """Query para Perplexity API"""
-        
-        prompt = self._build_trading_prompt(context)
-        
-        headers = {
-            "Authorization": f"Bearer {agent.api_key}",
-            "Content-Type": "application/json"
-        }
-        
-        payload = {
-            "model": "sonar-medium-online",
-            "messages": [
-                {
-                    "role": "system",
-                    "content": "You are an expert cryptocurrency trader and analyst. Analyze the provided trading scenario and respond with YES or NO followed by a brief justification."
-                },
-                {
-                    "role": "user", 
-                    "content": prompt
-                }
-            ],
-            "max_tokens": 200,
-            "temperature": 0.1
-        }
-        
-        try:
-            response = await self.http_client.post(
-                agent.endpoint_url or "https://api.perplexity.ai/chat/completions",
-                headers=headers,
-                json=payload
-            )
-            response.raise_for_status()
-            
-            result = response.json()
-            content = result["choices"][0]["message"]["content"]
-            
-            # Parse resposta
-            decision, confidence, reasoning = self._parse_ai_response(content)
-            
-            return AIValidationResult(
-                decision=decision,
-                confidence=confidence,
-                reasoning=reasoning,
-                provider=f"perplexity-{agent.name}"
-            )
-            
-        except Exception as e:
-            logger.error(f"Perplexity API error: {e}")
-            # Retorna decisão neutra em caso de erro
-            return AIValidationResult("NO", 0.0, f"API Error: {e}", agent.name)
-            
-    async def _query_openai(
-        self, 
-        agent: AIAgent, 
-        context: Dict[str, Any]
-    ) -> AIValidationResult:
-        """Query para OpenAI API (GPT)"""
-        
-        prompt = self._build_trading_prompt(context)
-        
-        headers = {
-            "Authorization": f"Bearer {agent.api_key}",
-            "Content-Type": "application/json"
-        }
-        
-        payload = {
-            "model": "gpt-4",
-            "messages": [
-                {
-                    "role": "system",
-                    "content": "You are an expert cryptocurrency trader. Analyze trading scenarios and respond with YES/NO plus reasoning."
-                },
-                {
-                    "role": "user",
-                    "content": prompt
-                }
-            ],
-            "max_tokens": 200,
-            "temperature": 0.1
-        }
-        
-        try:
-            response = await self.http_client.post(
-                "https://api.openai.com/v1/chat/completions",
-                headers=headers,
-                json=payload
-            )
-            response.raise_for_status()
-            
-            result = response.json()
-            content = result["choices"][0]["message"]["content"]
-            
-            decision, confidence, reasoning = self._parse_ai_response(content)
-            
-            return AIValidationResult(
-                decision=decision,
-                confidence=confidence,
-                reasoning=reasoning,
-                provider=f"openai-{agent.name}"
-            )
-            
-        except Exception as e:
-            logger.error(f"OpenAI API error: {e}")
-            return AIValidationResult("NO", 0.0, f"API Error: {e}", agent.name)
-            
-    async def _query_copilot(
-        self, 
-        agent: AIAgent, 
-        context: Dict[str, Any]
-    ) -> AIValidationResult:
-        """Query para Microsoft Copilot (placeholder)"""
-        
-        # Implementação placeholder - Microsoft Copilot requer autenticação OAuth complexa
-        logger.warning("Microsoft Copilot integration not fully implemented yet")
-        
-        # Simulação de resposta baseada em dados técnicos
-        rsi = context["technical_indicators"].get("rsi", 50)
-        macd = context["technical_indicators"].get("macd", 0)
-        fear_greed = context["market_sentiment"].get("fear_greed_index", 50)
-        
-        # Lógica simplificada baseada em indicadores
-        decision = "YES"
-        reasoning = "Technical analysis suggests favorable conditions"
-        confidence = 0.7
-        
-        if isinstance(rsi, (int, float)):
-            if rsi > 70:
-                decision = "NO"
-                reasoning = "RSI indicates overbought conditions"
-                confidence = 0.8
-            elif rsi < 30:
-                decision = "YES" 
-                reasoning = "RSI indicates oversold, good buying opportunity"
-                confidence = 0.8
-                
-        return AIValidationResult(
-            decision=decision,
-            confidence=confidence,
-            reasoning=reasoning,
-            provider=f"copilot-{agent.name}"
-        )
-        
-    def _build_trading_prompt(self, context: Dict[str, Any]) -> str:
-        """Constrói prompt padronizado para as IAs"""
-        
-        prompt = f"""
-Trading Analysis Request:
-
-Pair: {context['pair']}
-Side: {context['side']} 
-Size: {context['size']}
-
-Technical Indicators:
-- RSI: {context['technical_indicators']['rsi']}
-- MACD: {context['technical_indicators']['macd']}
-- Volume: {context['technical_indicators']['volume']}
-- ATR: {context['technical_indicators']['atr']}
-- ADX: {context['technical_indicators']['adx']}
-
-Market Sentiment:
-- Fear & Greed Index: {context['market_sentiment']['fear_greed_index']}
-- News Sentiment: {context['market_sentiment']['news_sentiment']}
-- Overall Sentiment: {context['market_sentiment']['overall_sentiment']}
-
-Price Information:
-- Current Price: {context['price_info']['current_price']}
-- 24h Change: {context['price_info']['24h_change']}
-- 24h Volume: {context['price_info']['volume_24h']}
-
-Questions to analyze:
-1) Is there any global event or news that could hurt/help this trade?
-2) Does current sentiment (fear/greed) favor this entry?
-3) Do you confirm this order should be executed now?
-
-Respond with YES/NO followed by a 1-line justification.
-"""
-        return prompt.strip()
-        
-    def _parse_ai_response(self, content: str) -> Tuple[str, float, str]:
-        """Parse resposta da IA para extrair decisão, confiança e raciocínio"""
-        
-        content = content.strip().upper()
-        
-        # Detectar decisão
-        if content.startswith("YES"):
-            decision = "YES"
-        elif content.startswith("NO"):
-            decision = "NO"
-        else:
-            decision = "NO"  # Default para segurança
-            
-        # Extrair confiança (se mencionada)
-        confidence = 0.5  # Default
-        if "HIGH CONFIDENCE" in content or "STRONG" in content:
-            confidence = 0.9
-        elif "MODERATE" in content or "MEDIUM" in content:
-            confidence = 0.7
-        elif "LOW" in content or "WEAK" in content:
-            confidence = 0.3
-            
-        # Extrair raciocínio (primeira linha após YES/NO)
-        lines = content.split('\n')
-        reasoning = lines[0] if lines else "No reasoning provided"
-        if len(lines) > 1:
-            reasoning = lines[1][:200]  # Limitar tamanho
-            
-        return decision, confidence, reasoning
-        
-    def _check_consensus(self, results: List[AIValidationResult]) -> bool:
-        """Verifica se há consenso entre as IAs"""
-        
-        if not results:
-            return False
-            
-        yes_votes = sum(1 for r in results if r.decision == "YES")
-        total_votes = len(results)
-        
-        # Requer maioria absoluta para YES
-        consensus = yes_votes > total_votes / 2
-        
-        logger.info(f"AI Consensus: {yes_votes}/{total_votes} voted YES - {'APPROVED' if consensus else 'REJECTED'}")
-        
-        return consensus
-        
-    async def _save_trade_decision(
-        self, 
-        agent: AIAgent, 
-        result: AIValidationResult,
-        context: Dict[str, Any]
-    ):
-        """Salva decisão da IA no banco de dados"""
-        
-        try:
-            db = get_db_session()
-            
-            decision = TradeDecision(
-                ai_agent_id=agent.id,
-                decision=AIDecision.APPROVE if result.decision == "YES" else AIDecision.DENY,
-                confidence_score=result.confidence,
-                reasoning=result.reasoning,
-                market_data=context.get("technical_indicators"),
-                sentiment_data=context.get("market_sentiment"),
-                proposed_side=context.get("side"),
-                proposed_quantity=context.get("size")
-            )
-            
-            db.add(decision)
-            db.commit()
-            db.close()
-            
-        except Exception as e:
-            logger.error(f"Failed to save trade decision: {e}")
-            
-    async def _test_agent_connection(self, agent: AIAgent) -> bool:
-        """Testa conectividade com um agente IA"""
-        
-        try:
-            # Teste simples de conectividade
-            if agent.agent_type == AIProvider.PERPLEXITY.value and agent.api_key:
-                headers = {"Authorization": f"Bearer {agent.api_key}"}
-                response = await self.http_client.get(
-                    "https://api.perplexity.ai/", 
-                    headers=headers,
-                    timeout=5.0
-                )
-                logger.info(f"Agent {agent.name} connection test: OK")
-                return True
-                
-        except Exception as e:
-            logger.warning(f"Agent {agent.name} connection test failed: {e}")
-            return False
-            
-        return True
-        
-    async def get_historical_performance(self, agent_id: Optional[int] = None) -> Dict[str, Any]:
-        """Retorna performance histórica das decisões de IA"""
-        
-        try:
-            db = get_db_session()
-            
-            query = db.query(TradeDecision)
-            if agent_id:
-                query = query.filter_by(ai_agent_id=agent_id)
-                
-            decisions = query.all()
-            
-            total_decisions = len(decisions)
-            if total_decisions == 0:
-                return {"total_decisions": 0, "accuracy": 0.0}
-                
-            # Calcular métricas de performance
-            correct_decisions = sum(1 for d in decisions if d.was_executed and d.execution_result == "profit")
-            accuracy = correct_decisions / total_decisions if total_decisions > 0 else 0.0
-            
-            db.close()
-            
-            return {
-                "total_decisions": total_decisions,
-                "correct_decisions": correct_decisions,
-                "accuracy": accuracy,
-                "recent_decisions": len([d for d in decisions if d.created_at > datetime.utcnow().replace(hour=0, minute=0, second=0)])
-            }
-            
-        except Exception as e:
-            logger.error(f"Failed to get AI performance: {e}")
-            return {"error": str(e)}
-=======
 from src.exceptions import AIValidationError
 from src.database import get_db_session
 from src.models.models import AIAgent
@@ -883,5 +412,4 @@
 
 
 # Export main class
-__all__ = ["AIValidator", "TradeHypothesis", "AIValidationResult", "AIDecision"]
->>>>>>> 2df62038
+__all__ = ["AIValidator", "TradeHypothesis", "AIValidationResult", "AIDecision"]