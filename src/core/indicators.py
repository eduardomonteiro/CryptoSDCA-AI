"""
<<<<<<< HEAD
src/core/indicators.py
Technical Indicators Engine for CryptoSDCA-AI

Implements all technical indicators used by the trading bot:
- RSI (Relative Strength Index)
- MACD (Moving Average Convergence Divergence)
- ATR (Average True Range)
- Bollinger Bands
- Moving Averages (SMA, EMA)
- ADX (Average Directional Index)
- Stochastic Oscillator
- OBV (On-Balance Volume)
- Fibonacci Retracements
"""

import numpy as np
import pandas as pd
from typing import Dict, List, Tuple, Optional, Any
from dataclasses import dataclass
from datetime import datetime

from loguru import logger
from src.config import get_settings
=======
src/core/indicators.py - Technical Indicators for CryptoSDCA-AI
Implements various technical indicators for market analysis
"""

import asyncio
from datetime import datetime, timedelta
from typing import Dict, List, Optional, Any, Tuple
from dataclasses import dataclass
from enum import Enum

import numpy as np
from loguru import logger

from src.config import get_settings
from src.exceptions import IndicatorError
from src.core.exchange_manager import MarketData


class IndicatorType(Enum):
    """Technical indicator types"""
    RSI = "rsi"
    MACD = "macd"
    BOLLINGER_BANDS = "bollinger_bands"
    MOVING_AVERAGE = "moving_average"
    VOLUME = "volume"
    STOCHASTIC = "stochastic"
    ADX = "adx"
    ATR = "atr"
>>>>>>> 2df62038


@dataclass
class IndicatorResult:
<<<<<<< HEAD
    """Resultado de um indicador técnico"""
    value: float
    signal: str  # "BUY", "SELL", "NEUTRAL"
    strength: float  # 0.0 to 1.0
    timestamp: datetime
    details: Dict[str, Any]


@dataclass
class MarketCondition:
    """Condições de mercado baseadas em múltiplos indicadores"""
    trend_direction: str  # "BULLISH", "BEARISH", "SIDEWAYS"
    trend_strength: float  # 0.0 to 1.0
    volatility: str  # "LOW", "MEDIUM", "HIGH"
    momentum: str  # "STRONG", "WEAK", "NEUTRAL"
    overall_signal: str  # "BUY", "SELL", "HOLD"
    confidence: float  # 0.0 to 1.0


class TechnicalIndicators:
    """
    Engine para cálculo de indicadores técnicos
    Processa dados OHLCV e retorna sinais de trading
    """
    
    def __init__(self):
        self.settings = get_settings()
        self.config = self._get_indicator_config()
        
    def _get_indicator_config(self) -> Dict[str, Dict]:
        """Get indicator configuration from settings"""
        return {
            "rsi": {
                "period": getattr(self.settings, 'rsi_period', 14),
                "oversold": getattr(self.settings, 'rsi_oversold', 30),
                "overbought": getattr(self.settings, 'rsi_overbought', 70)
            },
            "macd": {
                "fast": getattr(self.settings, 'macd_fast_period', 12),
                "slow": getattr(self.settings, 'macd_slow_period', 26),
                "signal": getattr(self.settings, 'macd_signal_period', 9)
            },
            "atr": {
                "period": getattr(self.settings, 'atr_period', 14),
                "multiplier": getattr(self.settings, 'atr_stop_multiplier', 2.0)
            },
            "bollinger": {
                "period": 20,
                "std_dev": 2.0
            },
            "adx": {
                "period": 14,
                "strong_trend": 25,
                "weak_trend": 20
            },
            "stochastic": {
                "k_period": 14,
                "d_period": 3,
                "overbought": 80,
                "oversold": 20
            }
        }
        
    def calculate_rsi(
        self, 
        prices: List[float], 
        period: Optional[int] = None
    ) -> IndicatorResult:
        """
        Calcula Relative Strength Index (RSI)
        
        Args:
            prices: Lista de preços de fechamento
            period: Período do RSI (default: configuração)
        
        Returns:
            IndicatorResult com valor RSI e sinal
        """
        if period is None:
            period = self.config["rsi"]["period"]
            
        if len(prices) < period + 1:
            return IndicatorResult(50.0, "NEUTRAL", 0.0, datetime.utcnow(), {})
            
        # Converter para pandas Series
        price_series = pd.Series(prices)
        
        # Calcular mudanças de preço
        delta = price_series.diff()
        
        # Separar ganhos e perdas
        gains = delta.where(delta > 0, 0.0)
        losses = -delta.where(delta < 0, 0.0)
        
        # Calcular médias móveis exponenciais
        avg_gains = gains.rolling(window=period, min_periods=period).mean()
        avg_losses = losses.rolling(window=period, min_periods=period).mean()
        
        # Calcular RS e RSI
        rs = avg_gains / avg_losses
        rsi = 100 - (100 / (1 + rs))
        
        current_rsi = rsi.iloc[-1]
        
        # Determinar sinal
        oversold = self.config["rsi"]["oversold"]
        overbought = self.config["rsi"]["overbought"]
        
        if current_rsi < oversold:
            signal = "BUY"
            strength = (oversold - current_rsi) / oversold
        elif current_rsi > overbought:
            signal = "SELL"
            strength = (current_rsi - overbought) / (100 - overbought)
        else:
            signal = "NEUTRAL"
            strength = 0.5
            
        return IndicatorResult(
            value=current_rsi,
            signal=signal,
            strength=min(strength, 1.0),
            timestamp=datetime.utcnow(),
            details={
                "oversold_level": oversold,
                "overbought_level": overbought,
                "period": period
            }
        )
        
    def calculate_macd(
        self, 
        prices: List[float],
        fast_period: Optional[int] = None,
        slow_period: Optional[int] = None,
        signal_period: Optional[int] = None
    ) -> IndicatorResult:
        """
        Calcula MACD (Moving Average Convergence Divergence)
        
        Returns:
            IndicatorResult com MACD line, signal line e histograma
        """
        if fast_period is None:
            fast_period = self.config["macd"]["fast"]
        if slow_period is None:
            slow_period = self.config["macd"]["slow"]
        if signal_period is None:
            signal_period = self.config["macd"]["signal"]
            
        if len(prices) < slow_period + signal_period:
            return IndicatorResult(0.0, "NEUTRAL", 0.0, datetime.utcnow(), {})
            
        price_series = pd.Series(prices)
        
        # Calcular EMAs
        ema_fast = price_series.ewm(span=fast_period).mean()
        ema_slow = price_series.ewm(span=slow_period).mean()
        
        # MACD line
        macd_line = ema_fast - ema_slow
        
        # Signal line
        signal_line = macd_line.ewm(span=signal_period).mean()
        
        # Histograma
        histogram = macd_line - signal_line
        
        current_macd = macd_line.iloc[-1]
        current_signal = signal_line.iloc[-1]
        current_histogram = histogram.iloc[-1]
        
        # Determinar sinal baseado no cruzamento
        prev_histogram = histogram.iloc[-2] if len(histogram) > 1 else 0
        
        if current_histogram > 0 and prev_histogram <= 0:
            signal = "BUY"
            strength = min(abs(current_histogram) / abs(current_macd), 1.0)
        elif current_histogram < 0 and prev_histogram >= 0:
            signal = "SELL"
            strength = min(abs(current_histogram) / abs(current_macd), 1.0)
        else:
            signal = "NEUTRAL"
            strength = 0.5
            
        return IndicatorResult(
            value=current_macd,
            signal=signal,
            strength=strength,
            timestamp=datetime.utcnow(),
            details={
                "macd_line": current_macd,
                "signal_line": current_signal,
                "histogram": current_histogram,
                "fast_period": fast_period,
                "slow_period": slow_period,
                "signal_period": signal_period
            }
        )
        
    def calculate_atr(
        self, 
        highs: List[float],
        lows: List[float],
        closes: List[float],
        period: Optional[int] = None
    ) -> IndicatorResult:
        """
        Calcula Average True Range (ATR) para medir volatilidade
        
        Returns:
            IndicatorResult com valor ATR e nível de volatilidade
        """
        if period is None:
            period = self.config["atr"]["period"]
            
        if len(highs) < period or len(lows) < period or len(closes) < period:
            return IndicatorResult(0.0, "NEUTRAL", 0.0, datetime.utcnow(), {})
            
        # Calcular True Range
        true_ranges = []
        for i in range(1, len(closes)):
            tr1 = highs[i] - lows[i]
            tr2 = abs(highs[i] - closes[i-1])
            tr3 = abs(lows[i] - closes[i-1])
            true_ranges.append(max(tr1, tr2, tr3))
        
        # Calcular ATR usando média móvel simples
        if len(true_ranges) < period:
            return IndicatorResult(0.0, "NEUTRAL", 0.0, datetime.utcnow(), {})
            
        atr_values = []
        for i in range(period-1, len(true_ranges)):
            atr = sum(true_ranges[i-period+1:i+1]) / period
            atr_values.append(atr)
        
        current_atr = atr_values[-1] if atr_values else 0.0
        current_price = closes[-1]
        
        # Determinar nível de volatilidade
        atr_percent = (current_atr / current_price) * 100
        
        if atr_percent < 1.0:
            volatility = "LOW"
            signal = "NEUTRAL"
            strength = 0.3
        elif atr_percent < 3.0:
            volatility = "MEDIUM"
            signal = "NEUTRAL" 
            strength = 0.6
        else:
            volatility = "HIGH"
            signal = "NEUTRAL"
            strength = 0.9
            
        return IndicatorResult(
            value=current_atr,
            signal=signal,
            strength=strength,
            timestamp=datetime.utcnow(),
            details={
                "atr_percent": atr_percent,
                "volatility": volatility,
                "period": period,
                "stop_loss_distance": current_atr * self.config["atr"]["multiplier"]
            }
        )
        
    def calculate_bollinger_bands(
        self,
        prices: List[float],
        period: Optional[int] = None,
        std_dev: Optional[float] = None
    ) -> IndicatorResult:
        """
        Calcula Bollinger Bands
        
        Returns:
            IndicatorResult com bandas superiores, inferiores e sinal
        """
        if period is None:
            period = self.config["bollinger"]["period"]
        if std_dev is None:
            std_dev = self.config["bollinger"]["std_dev"]
            
        if len(prices) < period:
            return IndicatorResult(0.0, "NEUTRAL", 0.0, datetime.utcnow(), {})
            
        price_series = pd.Series(prices)
        
        # Calcular SMA e desvio padrão
        sma = price_series.rolling(window=period).mean()
        std = price_series.rolling(window=period).std()
        
        # Calcular bandas
        upper_band = sma + (std * std_dev)
        lower_band = sma - (std * std_dev)
        
        current_price = prices[-1]
        current_sma = sma.iloc[-1]
        current_upper = upper_band.iloc[-1]
        current_lower = lower_band.iloc[-1]
        
        # Determinar sinal baseado na posição do preço
        band_width = current_upper - current_lower
        price_position = (current_price - current_lower) / band_width
        
        if current_price <= current_lower:
            signal = "BUY"
            strength = 1.0 - price_position
        elif current_price >= current_upper:
            signal = "SELL"
            strength = price_position
        else:
            signal = "NEUTRAL"
            strength = 0.5
            
        return IndicatorResult(
            value=current_sma,
            signal=signal,
            strength=min(max(strength, 0.0), 1.0),
            timestamp=datetime.utcnow(),
            details={
                "upper_band": current_upper,
                "lower_band": current_lower,
                "price_position": price_position,
                "band_width": band_width,
                "squeeze": band_width < (current_sma * 0.05)  # Band squeeze indicator
            }
        )
        
    def calculate_moving_averages(
        self,
        prices: List[float],
        short_period: int = 50,
        long_period: int = 200
    ) -> IndicatorResult:
        """
        Calcula médias móveis simples e exponenciais
        
        Returns:
            IndicatorResult com cruzamento de médias e tendência
        """
        if len(prices) < long_period:
            return IndicatorResult(0.0, "NEUTRAL", 0.0, datetime.utcnow(), {})
            
        price_series = pd.Series(prices)
        
        # SMAs
        sma_short = price_series.rolling(window=short_period).mean()
        sma_long = price_series.rolling(window=long_period).mean()
        
        # EMAs
        ema_short = price_series.ewm(span=short_period).mean()
        ema_long = price_series.ewm(span=long_period).mean()
        
        current_sma_short = sma_short.iloc[-1]
        current_sma_long = sma_long.iloc[-1]
        current_ema_short = ema_short.iloc[-1]
        current_ema_long = ema_long.iloc[-1]
        current_price = prices[-1]
        
        # Determinar tendência e sinal
        if current_sma_short > current_sma_long and current_ema_short > current_ema_long:
            if current_price > current_sma_short:
                signal = "BUY"
                strength = 0.8
            else:
                signal = "NEUTRAL"
                strength = 0.6
        elif current_sma_short < current_sma_long and current_ema_short < current_ema_long:
            if current_price < current_sma_short:
                signal = "SELL"
                strength = 0.8
            else:
                signal = "NEUTRAL"
                strength = 0.6
        else:
            signal = "NEUTRAL"
            strength = 0.4
            
        return IndicatorResult(
            value=current_sma_short,
            signal=signal,
            strength=strength,
            timestamp=datetime.utcnow(),
            details={
                "sma_short": current_sma_short,
                "sma_long": current_sma_long,
                "ema_short": current_ema_short,
                "ema_long": current_ema_long,
                "golden_cross": current_sma_short > current_sma_long,
                "death_cross": current_sma_short < current_sma_long
            }
        )
        
    def calculate_adx(
        self,
        highs: List[float],
        lows: List[float],
        closes: List[float],
        period: Optional[int] = None
    ) -> IndicatorResult:
        """
        Calcula Average Directional Index (ADX)
        
        Returns:
            IndicatorResult com força da tendência
        """
        if period is None:
            period = self.config["adx"]["period"]
            
        if len(highs) < period * 2 or len(lows) < period * 2 or len(closes) < period * 2:
            return IndicatorResult(0.0, "NEUTRAL", 0.0, datetime.utcnow(), {})
            
        # Calcular True Range e Directional Movement
        tr_list = []
        dm_plus_list = []
        dm_minus_list = []
        
        for i in range(1, len(closes)):
            # True Range
            tr1 = highs[i] - lows[i]
            tr2 = abs(highs[i] - closes[i-1])
            tr3 = abs(lows[i] - closes[i-1])
            tr = max(tr1, tr2, tr3)
            tr_list.append(tr)
            
            # Directional Movement
            dm_plus = max(highs[i] - highs[i-1], 0) if highs[i] - highs[i-1] > lows[i-1] - lows[i] else 0
            dm_minus = max(lows[i-1] - lows[i], 0) if lows[i-1] - lows[i] > highs[i] - highs[i-1] else 0
            
            dm_plus_list.append(dm_plus)
            dm_minus_list.append(dm_minus)
        
        if len(tr_list) < period:
            return IndicatorResult(0.0, "NEUTRAL", 0.0, datetime.utcnow(), {})
            
        # Calcular smoothed values
        tr_smooth = sum(tr_list[-period:]) / period
        dm_plus_smooth = sum(dm_plus_list[-period:]) / period
        dm_minus_smooth = sum(dm_minus_list[-period:]) / period
        
        # Calcular DI+ e DI-
        di_plus = (dm_plus_smooth / tr_smooth) * 100
        di_minus = (dm_minus_smooth / tr_smooth) * 100
        
        # Calcular DX e ADX
        dx = abs(di_plus - di_minus) / (di_plus + di_minus) * 100 if (di_plus + di_minus) != 0 else 0
        
        # Para simplificar, usaremos o DX como ADX (normalmente ADX é uma média móvel do DX)
        adx_value = dx
        
        # Determinar força da tendência
        strong_trend = self.config["adx"]["strong_trend"]
        weak_trend = self.config["adx"]["weak_trend"]
        
        if adx_value > strong_trend:
            if di_plus > di_minus:
                signal = "BUY"
                strength = 0.8
            else:
                signal = "SELL"
                strength = 0.8
        elif adx_value > weak_trend:
            signal = "NEUTRAL"
            strength = 0.5
        else:
            signal = "NEUTRAL"
            strength = 0.2
            
        return IndicatorResult(
            value=adx_value,
            signal=signal,
            strength=strength,
            timestamp=datetime.utcnow(),
            details={
                "di_plus": di_plus,
                "di_minus": di_minus,
                "trend_strength": "STRONG" if adx_value > strong_trend else "WEAK" if adx_value > weak_trend else "NO_TREND",
                "period": period
            }
        )
        
    def calculate_stochastic(
        self,
        highs: List[float],
        lows: List[float],
        closes: List[float],
        k_period: Optional[int] = None,
        d_period: Optional[int] = None
    ) -> IndicatorResult:
        """
        Calcula Stochastic Oscillator
        
        Returns:
            IndicatorResult com %K, %D e sinal
        """
        if k_period is None:
            k_period = self.config["stochastic"]["k_period"]
        if d_period is None:
            d_period = self.config["stochastic"]["d_period"]
            
        if len(highs) < k_period or len(lows) < k_period or len(closes) < k_period:
            return IndicatorResult(50.0, "NEUTRAL", 0.0, datetime.utcnow(), {})
            
        # Calcular %K
        k_values = []
        for i in range(k_period-1, len(closes)):
            high_max = max(highs[i-k_period+1:i+1])
            low_min = min(lows[i-k_period+1:i+1])
            current_close = closes[i]
            
            if high_max == low_min:
                k_percent = 50.0
            else:
                k_percent = ((current_close - low_min) / (high_max - low_min)) * 100
                
            k_values.append(k_percent)
        
        if len(k_values) < d_period:
            return IndicatorResult(50.0, "NEUTRAL", 0.0, datetime.utcnow(), {})
            
        # Calcular %D (média móvel simples do %K)
        d_values = []
        for i in range(d_period-1, len(k_values)):
            d_percent = sum(k_values[i-d_period+1:i+1]) / d_period
            d_values.append(d_percent)
        
        current_k = k_values[-1]
        current_d = d_values[-1] if d_values else current_k
        
        # Determinar sinal
        overbought = self.config["stochastic"]["overbought"]
        oversold = self.config["stochastic"]["oversold"]
        
        if current_k < oversold and current_d < oversold:
            signal = "BUY"
            strength = (oversold - current_k) / oversold
        elif current_k > overbought and current_d > overbought:
            signal = "SELL"
            strength = (current_k - overbought) / (100 - overbought)
        else:
            signal = "NEUTRAL"
            strength = 0.5
            
        return IndicatorResult(
            value=current_k,
            signal=signal,
            strength=min(strength, 1.0),
            timestamp=datetime.utcnow(),
            details={
                "k_percent": current_k,
                "d_percent": current_d,
                "overbought_level": overbought,
                "oversold_level": oversold,
                "k_period": k_period,
                "d_period": d_period
            }
        )
        
    def calculate_fibonacci_retracements(
        self,
        high_price: float,
        low_price: float,
        trend_direction: str = "UP"
    ) -> Dict[str, float]:
        """
        Calcula níveis de retração de Fibonacci
        
        Args:
            high_price: Preço máximo do movimento
            low_price: Preço mínimo do movimento
            trend_direction: "UP" ou "DOWN"
        
        Returns:
            Dict com níveis de Fibonacci
        """
        price_range = high_price - low_price
        
        fib_levels = {
            "0.0": high_price if trend_direction == "UP" else low_price,
            "23.6": None,
            "38.2": None,
            "50.0": None,
            "61.8": None,
            "78.6": None,
            "100.0": low_price if trend_direction == "UP" else high_price
        }
        
        if trend_direction == "UP":
            # Retração de tendência de alta
            fib_levels["23.6"] = high_price - (price_range * 0.236)
            fib_levels["38.2"] = high_price - (price_range * 0.382)
            fib_levels["50.0"] = high_price - (price_range * 0.500)
            fib_levels["61.8"] = high_price - (price_range * 0.618)
            fib_levels["78.6"] = high_price - (price_range * 0.786)
        else:
            # Retração de tendência de baixa
            fib_levels["23.6"] = low_price + (price_range * 0.236)
            fib_levels["38.2"] = low_price + (price_range * 0.382)
            fib_levels["50.0"] = low_price + (price_range * 0.500)
            fib_levels["61.8"] = low_price + (price_range * 0.618)
            fib_levels["78.6"] = low_price + (price_range * 0.786)
            
        return fib_levels
        
    def analyze_market_conditions(
        self,
        highs: List[float],
        lows: List[float],
        closes: List[float],
        volumes: Optional[List[float]] = None
    ) -> MarketCondition:
        """
        Analisa condições gerais do mercado usando múltiplos indicadores
        
        Returns:
            MarketCondition com análise consolidada
        """
        try:
            # Calcular indicadores principais
            rsi = self.calculate_rsi(closes)
            macd = self.calculate_macd(closes)
            atr = self.calculate_atr(highs, lows, closes)
            bollinger = self.calculate_bollinger_bands(closes)
            ma = self.calculate_moving_averages(closes)
            adx = self.calculate_adx(highs, lows, closes)
            stoch = self.calculate_stochastic(highs, lows, closes)
            
            # Analisar tendência
            trend_indicators = [ma.signal, adx.signal]
            bullish_count = trend_indicators.count("BUY")
            bearish_count = trend_indicators.count("SELL")
            
            if bullish_count > bearish_count:
                trend_direction = "BULLISH"
                trend_strength = (bullish_count / len(trend_indicators))
            elif bearish_count > bullish_count:
                trend_direction = "BEARISH"
                trend_strength = (bearish_count / len(trend_indicators))
            else:
                trend_direction = "SIDEWAYS"
                trend_strength = 0.5
                
            # Analisar volatilidade
            atr_details = atr.details
            volatility = atr_details.get("volatility", "MEDIUM")
            
            # Analisar momentum
            momentum_indicators = [rsi.signal, macd.signal, stoch.signal]
            momentum_bullish = momentum_indicators.count("BUY")
            momentum_bearish = momentum_indicators.count("SELL")
            
            if momentum_bullish > momentum_bearish:
                momentum = "STRONG"
            elif momentum_bearish > momentum_bullish:
                momentum = "WEAK"
            else:
                momentum = "NEUTRAL"
                
            # Determinar sinal geral
            all_signals = [rsi.signal, macd.signal, bollinger.signal, ma.signal, stoch.signal]
            buy_signals = all_signals.count("BUY")
            sell_signals = all_signals.count("SELL")
            
            if buy_signals >= 3:
                overall_signal = "BUY"
                confidence = buy_signals / len(all_signals)
            elif sell_signals >= 3:
                overall_signal = "SELL"
                confidence = sell_signals / len(all_signals)
            else:
                overall_signal = "HOLD"
                confidence = 0.5
                
            return MarketCondition(
                trend_direction=trend_direction,
                trend_strength=trend_strength,
                volatility=volatility,
                momentum=momentum,
                overall_signal=overall_signal,
                confidence=confidence
            )
            
        except Exception as e:
            logger.error(f"Error analyzing market conditions: {e}")
            return MarketCondition(
                trend_direction="SIDEWAYS",
                trend_strength=0.5,
                volatility="MEDIUM",
                momentum="NEUTRAL",
                overall_signal="HOLD",
                confidence=0.0
            )
            
    def get_dynamic_grid_config(
        self,
        market_condition: MarketCondition,
        current_price: float,
        atr_value: float
    ) -> Dict[str, Any]:
        """
        Gera configuração dinâmica de grid baseada nas condições do mercado
        
        Returns:
            Dict com configuração do grid DCA
        """
        base_spacing = (atr_value / current_price) * 100  # ATR como % do preço
        
        if market_condition.trend_direction == "SIDEWAYS":
            # Grid lateral - espaçamento menor
            grid_spacing_min = max(base_spacing * 0.5, 1.0)
            grid_spacing_max = min(base_spacing * 1.5, 3.0)
            grid_width = 15.0  # ±15% do preço central
            
        elif market_condition.volatility == "HIGH":
            # Alta volatilidade - espaçamento maior
            grid_spacing_min = max(base_spacing * 1.0, 2.0)
            grid_spacing_max = min(base_spacing * 2.5, 5.0)
            grid_width = 25.0  # ±25% do preço central
            
        else:
            # Condições normais
            grid_spacing_min = max(base_spacing * 0.75, 1.5)
            grid_spacing_max = min(base_spacing * 2.0, 4.0)
            grid_width = 20.0  # ±20% do preço central
            
        # Níveis de grid
        num_levels = 5
        grid_levels = []
        
        for i in range(-num_levels, num_levels + 1):
            if i == 0:
                continue  # Pular o nível central
                
            level_spacing = grid_spacing_min + (abs(i) - 1) * (grid_spacing_max - grid_spacing_min) / (num_levels - 1)
            level_price = current_price * (1 + (i * level_spacing / 100))
            
            grid_levels.append({
                "level": i,
                "price": level_price,
                "spacing_percent": level_spacing,
                "side": "sell" if i > 0 else "buy"
            })
            
        return {
            "center_price": current_price,
            "grid_spacing_min": grid_spacing_min,
            "grid_spacing_max": grid_spacing_max,
            "grid_width": grid_width,
            "levels": grid_levels,
            "market_condition": market_condition.trend_direction,
            "volatility": market_condition.volatility,
            "recommended_position_size": min(1000.0, current_price * 0.01),  # 1% do preço ou $1000
            "stop_loss_distance": atr_value * 2.0  # 2x ATR para stop loss
        }
=======
    """Result of technical indicator calculation"""
    indicator_type: IndicatorType
    value: float
    signal: str  # "buy", "sell", "neutral"
    confidence: float
    timestamp: datetime
    metadata: Dict[str, Any]


class TechnicalIndicators:
    """Technical indicators calculator and analyzer"""
    
    def __init__(self):
        self.settings = get_settings()
        self.data_cache: Dict[str, List[MarketData]] = {}
        self.indicators_cache: Dict[str, Dict[str, IndicatorResult]] = {}
        self.cache_duration = timedelta(minutes=5)
        
        # Indicator parameters
        self.rsi_period = 14
        self.macd_fast = 12
        self.macd_slow = 26
        self.macd_signal = 9
        self.bb_period = 20
        self.bb_std = 2
        self.ma_periods = [20, 50, 200]
        self.stoch_k = 14
        self.stoch_d = 3
        self.adx_period = 14
        self.atr_period = 14
        
    async def initialize(self):
        """Initialize technical indicators"""
        try:
            logger.info("🔄 Initializing Technical Indicators...")
            
            # Clear caches
            self.data_cache.clear()
            self.indicators_cache.clear()
            
            logger.info("✅ Technical Indicators initialized")
            
        except Exception as e:
            logger.error(f"❌ Failed to initialize Technical Indicators: {e}")
            raise IndicatorError(f"Technical Indicators initialization failed: {str(e)}")
    
    async def update_data(self, pair: str, market_data: MarketData):
        """Update market data for a pair"""
        try:
            if pair not in self.data_cache:
                self.data_cache[pair] = []
            
            # Add new data point
            self.data_cache[pair].append(market_data)
            
            # Keep only last 1000 data points to prevent memory issues
            if len(self.data_cache[pair]) > 1000:
                self.data_cache[pair] = self.data_cache[pair][-1000:]
            
            # Clear indicators cache for this pair
            if pair in self.indicators_cache:
                del self.indicators_cache[pair]
                
        except Exception as e:
            logger.error(f"❌ Data update error for {pair}: {e}")
    
    async def get_indicators(self, pair: str) -> Dict[str, float]:
        """Get all technical indicators for a pair"""
        try:
            # Check cache first
            if pair in self.indicators_cache:
                cache_time = self.indicators_cache[pair].get("_cache_time", datetime.min)
                if datetime.utcnow() - cache_time < self.cache_duration:
                    return {k: v.value for k, v in self.indicators_cache[pair].items() if k != "_cache_time"}
            
            # Calculate indicators
            indicators = {}
            
            # Get price data
            prices = self._get_price_data(pair)
            if not prices or len(prices) < 50:
                return {}
            
            # Calculate RSI
            rsi_result = await self._calculate_rsi(prices)
            if rsi_result:
                indicators["rsi"] = rsi_result.value
                indicators["rsi_signal"] = 1 if rsi_result.signal == "buy" else -1 if rsi_result.signal == "sell" else 0
            
            # Calculate MACD
            macd_result = await self._calculate_macd(prices)
            if macd_result:
                indicators["macd"] = macd_result.value
                indicators["macd_signal"] = macd_result.metadata.get("signal_line", 0)
                indicators["macd_histogram"] = macd_result.metadata.get("histogram", 0)
            
            # Calculate Bollinger Bands
            bb_result = await self._calculate_bollinger_bands(prices)
            if bb_result:
                indicators["bb_upper"] = bb_result.metadata.get("upper", 0)
                indicators["bb_middle"] = bb_result.metadata.get("middle", 0)
                indicators["bb_lower"] = bb_result.metadata.get("lower", 0)
                indicators["bb_width"] = bb_result.metadata.get("width", 0)
            
            # Calculate Moving Averages
            ma_results = await self._calculate_moving_averages(prices)
            for period, result in ma_results.items():
                indicators[f"ma_{period}"] = result.value
            
            # Calculate Volume indicators
            volume_result = await self._calculate_volume_indicators(pair)
            if volume_result:
                indicators["volume"] = volume_result.value
                indicators["avg_volume"] = volume_result.metadata.get("avg_volume", 0)
                indicators["volume_ratio"] = volume_result.metadata.get("volume_ratio", 0)
            
            # Calculate Stochastic
            stoch_result = await self._calculate_stochastic(prices)
            if stoch_result:
                indicators["stoch_k"] = stoch_result.value
                indicators["stoch_d"] = stoch_result.metadata.get("stoch_d", 0)
            
            # Calculate ADX
            adx_result = await self._calculate_adx(prices)
            if adx_result:
                indicators["adx"] = adx_result.value
                indicators["di_plus"] = adx_result.metadata.get("di_plus", 0)
                indicators["di_minus"] = adx_result.metadata.get("di_minus", 0)
            
            # Calculate ATR
            atr_result = await self._calculate_atr(prices)
            if atr_result:
                indicators["atr"] = atr_result.value
            
            # Add current price
            if prices:
                indicators["price"] = prices[-1]
            
            # Cache results
            self.indicators_cache[pair] = {
                "_cache_time": datetime.utcnow(),
                **{k: IndicatorResult(
                    indicator_type=IndicatorType.RSI if "rsi" in k else IndicatorType.MACD if "macd" in k else IndicatorType.BOLLINGER_BANDS if "bb" in k else IndicatorType.MOVING_AVERAGE if "ma" in k else IndicatorType.VOLUME if "volume" in k else IndicatorType.STOCHASTIC if "stoch" in k else IndicatorType.ADX if "adx" in k else IndicatorType.ATR if "atr" in k else IndicatorType.RSI,
                    value=v,
                    signal="neutral",
                    confidence=0.5,
                    timestamp=datetime.utcnow(),
                    metadata={}
                ) for k, v in indicators.items() if k != "_cache_time"}
            }
            
            return indicators
            
        except Exception as e:
            logger.error(f"❌ Indicators calculation error for {pair}: {e}")
            return {}
    
    def _get_price_data(self, pair: str) -> List[float]:
        """Get price data for a pair"""
        try:
            if pair not in self.data_cache:
                return []
            
            # Extract closing prices
            prices = [data.close for data in self.data_cache[pair]]
            return prices
            
        except Exception as e:
            logger.error(f"❌ Price data extraction error: {e}")
            return []
    
    async def _calculate_rsi(self, prices: List[float]) -> Optional[IndicatorResult]:
        """Calculate Relative Strength Index (RSI)"""
        try:
            if len(prices) < self.rsi_period + 1:
                return None
            
            # Calculate price changes
            deltas = np.diff(prices)
            
            # Separate gains and losses
            gains = np.where(deltas > 0, deltas, 0)
            losses = np.where(deltas < 0, -deltas, 0)
            
            # Calculate average gains and losses
            avg_gains = self._calculate_ema(gains, self.rsi_period)
            avg_losses = self._calculate_ema(losses, self.rsi_period)
            
            # Calculate RSI
            rs = avg_gains / avg_losses
            rsi = 100 - (100 / (1 + rs))
            
            # Determine signal
            signal = "neutral"
            if rsi < 30:
                signal = "buy"
            elif rsi > 70:
                signal = "sell"
            
            # Calculate confidence
            confidence = 0.5
            if rsi < 20 or rsi > 80:
                confidence = 0.8
            elif rsi < 30 or rsi > 70:
                confidence = 0.6
            
            return IndicatorResult(
                indicator_type=IndicatorType.RSI,
                value=float(rsi),
                signal=signal,
                confidence=confidence,
                timestamp=datetime.utcnow(),
                metadata={"period": self.rsi_period}
            )
            
        except Exception as e:
            logger.error(f"❌ RSI calculation error: {e}")
            return None
    
    async def _calculate_macd(self, prices: List[float]) -> Optional[IndicatorResult]:
        """Calculate MACD (Moving Average Convergence Divergence)"""
        try:
            if len(prices) < self.macd_slow + self.macd_signal:
                return None
            
            # Calculate fast and slow EMAs
            ema_fast = self._calculate_ema(prices, self.macd_fast)
            ema_slow = self._calculate_ema(prices, self.macd_slow)
            
            # Calculate MACD line
            macd_line = ema_fast - ema_slow
            
            # Calculate signal line
            signal_line = self._calculate_ema([macd_line], self.macd_signal)
            
            # Calculate histogram
            histogram = macd_line - signal_line
            
            # Determine signal
            signal = "neutral"
            if macd_line > signal_line and histogram > 0:
                signal = "buy"
            elif macd_line < signal_line and histogram < 0:
                signal = "sell"
            
            # Calculate confidence
            confidence = 0.5
            if abs(histogram) > abs(macd_line) * 0.1:
                confidence = 0.7
            
            return IndicatorResult(
                indicator_type=IndicatorType.MACD,
                value=float(macd_line),
                signal=signal,
                confidence=confidence,
                timestamp=datetime.utcnow(),
                metadata={
                    "signal_line": float(signal_line),
                    "histogram": float(histogram),
                    "fast_period": self.macd_fast,
                    "slow_period": self.macd_slow,
                    "signal_period": self.macd_signal
                }
            )
            
        except Exception as e:
            logger.error(f"❌ MACD calculation error: {e}")
            return None
    
    async def _calculate_bollinger_bands(self, prices: List[float]) -> Optional[IndicatorResult]:
        """Calculate Bollinger Bands"""
        try:
            if len(prices) < self.bb_period:
                return None
            
            # Calculate simple moving average
            sma = np.mean(prices[-self.bb_period:])
            
            # Calculate standard deviation
            std = np.std(prices[-self.bb_period:])
            
            # Calculate bands
            upper_band = sma + (self.bb_std * std)
            lower_band = sma - (self.bb_std * std)
            
            # Calculate bandwidth
            bandwidth = (upper_band - lower_band) / sma * 100
            
            # Determine signal based on current price position
            current_price = prices[-1]
            signal = "neutral"
            
            if current_price < lower_band:
                signal = "buy"
            elif current_price > upper_band:
                signal = "sell"
            
            # Calculate confidence
            confidence = 0.5
            if current_price < lower_band * 0.99 or current_price > upper_band * 1.01:
                confidence = 0.7
            
            return IndicatorResult(
                indicator_type=IndicatorType.BOLLINGER_BANDS,
                value=float(bandwidth),
                signal=signal,
                confidence=confidence,
                timestamp=datetime.utcnow(),
                metadata={
                    "upper": float(upper_band),
                    "middle": float(sma),
                    "lower": float(lower_band),
                    "width": float(bandwidth),
                    "period": self.bb_period,
                    "std_dev": self.bb_std
                }
            )
            
        except Exception as e:
            logger.error(f"❌ Bollinger Bands calculation error: {e}")
            return None
    
    async def _calculate_moving_averages(self, prices: List[float]) -> Dict[int, IndicatorResult]:
        """Calculate multiple moving averages"""
        try:
            results = {}
            
            for period in self.ma_periods:
                if len(prices) < period:
                    continue
                
                # Calculate simple moving average
                sma = np.mean(prices[-period:])
                
                # Determine signal based on price vs MA
                current_price = prices[-1]
                signal = "neutral"
                
                if current_price > sma:
                    signal = "buy"
                else:
                    signal = "sell"
                
                # Calculate confidence
                confidence = 0.5
                price_diff = abs(current_price - sma) / sma
                if price_diff > 0.05:  # 5% difference
                    confidence = 0.7
                
                results[period] = IndicatorResult(
                    indicator_type=IndicatorType.MOVING_AVERAGE,
                    value=float(sma),
                    signal=signal,
                    confidence=confidence,
                    timestamp=datetime.utcnow(),
                    metadata={"period": period}
                )
            
            return results
            
        except Exception as e:
            logger.error(f"❌ Moving Averages calculation error: {e}")
            return {}
    
    async def _calculate_volume_indicators(self, pair: str) -> Optional[IndicatorResult]:
        """Calculate volume-based indicators"""
        try:
            if pair not in self.data_cache or len(self.data_cache[pair]) < 20:
                return None
            
            # Get volume data
            volumes = [data.volume for data in self.data_cache[pair]]
            current_volume = volumes[-1]
            avg_volume = np.mean(volumes[-20:])
            
            # Calculate volume ratio
            volume_ratio = current_volume / avg_volume if avg_volume > 0 else 1.0
            
            # Determine signal
            signal = "neutral"
            if volume_ratio > 1.5:
                signal = "buy"  # High volume often indicates strong moves
            elif volume_ratio < 0.5:
                signal = "sell"  # Low volume might indicate weak moves
            
            # Calculate confidence
            confidence = 0.5
            if volume_ratio > 2.0 or volume_ratio < 0.3:
                confidence = 0.7
            
            return IndicatorResult(
                indicator_type=IndicatorType.VOLUME,
                value=float(current_volume),
                signal=signal,
                confidence=confidence,
                timestamp=datetime.utcnow(),
                metadata={
                    "avg_volume": float(avg_volume),
                    "volume_ratio": float(volume_ratio)
                }
            )
            
        except Exception as e:
            logger.error(f"❌ Volume indicators calculation error: {e}")
            return None
    
    async def _calculate_stochastic(self, prices: List[float]) -> Optional[IndicatorResult]:
        """Calculate Stochastic Oscillator"""
        try:
            if len(prices) < self.stoch_k + self.stoch_d:
                return None
            
            # Get high and low prices (using close price as approximation)
            highs = prices
            lows = prices
            
            # Calculate %K
            lowest_low = min(lows[-self.stoch_k:])
            highest_high = max(highs[-self.stoch_k:])
            
            if highest_high == lowest_low:
                k_percent = 50
            else:
                k_percent = ((prices[-1] - lowest_low) / (highest_high - lowest_low)) * 100
            
            # Calculate %D (SMA of %K)
            k_values = []
            for i in range(self.stoch_d):
                if len(prices) >= self.stoch_k + i:
                    period_low = min(lows[-(self.stoch_k + i):-i])
                    period_high = max(highs[-(self.stoch_k + i):-i])
                    if period_high == period_low:
                        k_val = 50
                    else:
                        k_val = ((prices[-(i + 1)] - period_low) / (period_high - period_low)) * 100
                    k_values.append(k_val)
            
            d_percent = np.mean(k_values) if k_values else k_percent
            
            # Determine signal
            signal = "neutral"
            if k_percent < 20 and d_percent < 20:
                signal = "buy"
            elif k_percent > 80 and d_percent > 80:
                signal = "sell"
            
            # Calculate confidence
            confidence = 0.5
            if (k_percent < 10 and d_percent < 10) or (k_percent > 90 and d_percent > 90):
                confidence = 0.8
            
            return IndicatorResult(
                indicator_type=IndicatorType.STOCHASTIC,
                value=float(k_percent),
                signal=signal,
                confidence=confidence,
                timestamp=datetime.utcnow(),
                metadata={
                    "stoch_d": float(d_percent),
                    "k_period": self.stoch_k,
                    "d_period": self.stoch_d
                }
            )
            
        except Exception as e:
            logger.error(f"❌ Stochastic calculation error: {e}")
            return None
    
    async def _calculate_adx(self, prices: List[float]) -> Optional[IndicatorResult]:
        """Calculate Average Directional Index (ADX)"""
        try:
            if len(prices) < self.adx_period * 2:
                return None
            
            # Calculate True Range and Directional Movement
            tr_values = []
            dm_plus_values = []
            dm_minus_values = []
            
            for i in range(1, len(prices)):
                # True Range
                high = prices[i]  # Using close as approximation
                low = prices[i]
                prev_close = prices[i - 1]
                
                tr = max(high - low, abs(high - prev_close), abs(low - prev_close))
                tr_values.append(tr)
                
                # Directional Movement
                up_move = high - prev_close
                down_move = prev_close - low
                
                if up_move > down_move and up_move > 0:
                    dm_plus = up_move
                    dm_minus = 0
                elif down_move > up_move and down_move > 0:
                    dm_plus = 0
                    dm_minus = down_move
                else:
                    dm_plus = 0
                    dm_minus = 0
                
                dm_plus_values.append(dm_plus)
                dm_minus_values.append(dm_minus)
            
            # Calculate smoothed values
            atr = self._calculate_ema(tr_values, self.adx_period)
            di_plus = self._calculate_ema(dm_plus_values, self.adx_period) / atr * 100
            di_minus = self._calculate_ema(dm_minus_values, self.adx_period) / atr * 100
            
            # Calculate ADX
            dx = abs(di_plus - di_minus) / (di_plus + di_minus) * 100
            adx = self._calculate_ema([dx], self.adx_period)
            
            # Determine signal
            signal = "neutral"
            if adx > 25:
                if di_plus > di_minus:
                    signal = "buy"
                else:
                    signal = "sell"
            
            # Calculate confidence
            confidence = 0.5
            if adx > 30:
                confidence = 0.7
            
            return IndicatorResult(
                indicator_type=IndicatorType.ADX,
                value=float(adx),
                signal=signal,
                confidence=confidence,
                timestamp=datetime.utcnow(),
                metadata={
                    "di_plus": float(di_plus),
                    "di_minus": float(di_minus),
                    "period": self.adx_period
                }
            )
            
        except Exception as e:
            logger.error(f"❌ ADX calculation error: {e}")
            return None
    
    async def _calculate_atr(self, prices: List[float]) -> Optional[IndicatorResult]:
        """Calculate Average True Range (ATR)"""
        try:
            if len(prices) < self.atr_period + 1:
                return None
            
            # Calculate True Range
            tr_values = []
            for i in range(1, len(prices)):
                high = prices[i]  # Using close as approximation
                low = prices[i]
                prev_close = prices[i - 1]
                
                tr = max(high - low, abs(high - prev_close), abs(low - prev_close))
                tr_values.append(tr)
            
            # Calculate ATR using EMA
            atr = self._calculate_ema(tr_values, self.atr_period)
            
            return IndicatorResult(
                indicator_type=IndicatorType.ATR,
                value=float(atr),
                signal="neutral",  # ATR doesn't provide directional signals
                confidence=0.5,
                timestamp=datetime.utcnow(),
                metadata={"period": self.atr_period}
            )
            
        except Exception as e:
            logger.error(f"❌ ATR calculation error: {e}")
            return None
    
    def _calculate_ema(self, data: List[float], period: int) -> float:
        """Calculate Exponential Moving Average"""
        try:
            if not data:
                return 0.0
            
            # Convert to numpy array
            data_array = np.array(data)
            
            # Calculate EMA
            alpha = 2.0 / (period + 1)
            ema = data_array[0]
            
            for value in data_array[1:]:
                ema = alpha * value + (1 - alpha) * ema
            
            return float(ema)
            
        except Exception as e:
            logger.error(f"❌ EMA calculation error: {e}")
            return 0.0
    
    async def get_signal_strength(self, pair: str) -> Dict[str, float]:
        """Get overall signal strength for a pair"""
        try:
            indicators = await self.get_indicators(pair)
            if not indicators:
                return {"strength": 0.0, "signal": "neutral"}
            
            # Calculate weighted signal strength
            signals = {
                "rsi": indicators.get("rsi_signal", 0),
                "macd": 1 if indicators.get("macd", 0) > indicators.get("macd_signal", 0) else -1,
                "bb": 1 if indicators.get("price", 0) < indicators.get("bb_lower", 0) else -1 if indicators.get("price", 0) > indicators.get("bb_upper", 0) else 0,
                "volume": 1 if indicators.get("volume_ratio", 1) > 1.5 else -1 if indicators.get("volume_ratio", 1) < 0.5 else 0,
                "stoch": 1 if indicators.get("stoch_k", 50) < 20 and indicators.get("stoch_d", 50) < 20 else -1 if indicators.get("stoch_k", 50) > 80 and indicators.get("stoch_d", 50) > 80 else 0
            }
            
            # Calculate weighted average
            weights = {"rsi": 0.25, "macd": 0.25, "bb": 0.2, "volume": 0.15, "stoch": 0.15}
            total_weight = 0
            weighted_sum = 0
            
            for indicator, signal in signals.items():
                weight = weights.get(indicator, 0)
                total_weight += weight
                weighted_sum += signal * weight
            
            strength = weighted_sum / total_weight if total_weight > 0 else 0
            
            # Determine overall signal
            if strength > 0.3:
                signal = "buy"
            elif strength < -0.3:
                signal = "sell"
            else:
                signal = "neutral"
            
            return {
                "strength": strength,
                "signal": signal,
                "indicators": signals
            }
            
        except Exception as e:
            logger.error(f"❌ Signal strength calculation error: {e}")
            return {"strength": 0.0, "signal": "neutral"}
    
    def clear_cache(self, pair: Optional[str] = None):
        """Clear indicators cache"""
        try:
            if pair:
                if pair in self.indicators_cache:
                    del self.indicators_cache[pair]
                if pair in self.data_cache:
                    del self.data_cache[pair]
            else:
                self.indicators_cache.clear()
                self.data_cache.clear()
                
            logger.info(f"🗑️ Cleared indicators cache for {pair or 'all pairs'}")
            
        except Exception as e:
            logger.error(f"❌ Cache clear error: {e}")


# Export main class
__all__ = ["TechnicalIndicators", "IndicatorResult", "IndicatorType"]
>>>>>>> 2df62038
<|MERGE_RESOLUTION|>--- conflicted
+++ resolved
@@ -1,29 +1,4 @@
 """
-<<<<<<< HEAD
-src/core/indicators.py
-Technical Indicators Engine for CryptoSDCA-AI
-
-Implements all technical indicators used by the trading bot:
-- RSI (Relative Strength Index)
-- MACD (Moving Average Convergence Divergence)
-- ATR (Average True Range)
-- Bollinger Bands
-- Moving Averages (SMA, EMA)
-- ADX (Average Directional Index)
-- Stochastic Oscillator
-- OBV (On-Balance Volume)
-- Fibonacci Retracements
-"""
-
-import numpy as np
-import pandas as pd
-from typing import Dict, List, Tuple, Optional, Any
-from dataclasses import dataclass
-from datetime import datetime
-
-from loguru import logger
-from src.config import get_settings
-=======
 src/core/indicators.py - Technical Indicators for CryptoSDCA-AI
 Implements various technical indicators for market analysis
 """
@@ -52,770 +27,10 @@
     STOCHASTIC = "stochastic"
     ADX = "adx"
     ATR = "atr"
->>>>>>> 2df62038
 
 
 @dataclass
 class IndicatorResult:
-<<<<<<< HEAD
-    """Resultado de um indicador técnico"""
-    value: float
-    signal: str  # "BUY", "SELL", "NEUTRAL"
-    strength: float  # 0.0 to 1.0
-    timestamp: datetime
-    details: Dict[str, Any]
-
-
-@dataclass
-class MarketCondition:
-    """Condições de mercado baseadas em múltiplos indicadores"""
-    trend_direction: str  # "BULLISH", "BEARISH", "SIDEWAYS"
-    trend_strength: float  # 0.0 to 1.0
-    volatility: str  # "LOW", "MEDIUM", "HIGH"
-    momentum: str  # "STRONG", "WEAK", "NEUTRAL"
-    overall_signal: str  # "BUY", "SELL", "HOLD"
-    confidence: float  # 0.0 to 1.0
-
-
-class TechnicalIndicators:
-    """
-    Engine para cálculo de indicadores técnicos
-    Processa dados OHLCV e retorna sinais de trading
-    """
-    
-    def __init__(self):
-        self.settings = get_settings()
-        self.config = self._get_indicator_config()
-        
-    def _get_indicator_config(self) -> Dict[str, Dict]:
-        """Get indicator configuration from settings"""
-        return {
-            "rsi": {
-                "period": getattr(self.settings, 'rsi_period', 14),
-                "oversold": getattr(self.settings, 'rsi_oversold', 30),
-                "overbought": getattr(self.settings, 'rsi_overbought', 70)
-            },
-            "macd": {
-                "fast": getattr(self.settings, 'macd_fast_period', 12),
-                "slow": getattr(self.settings, 'macd_slow_period', 26),
-                "signal": getattr(self.settings, 'macd_signal_period', 9)
-            },
-            "atr": {
-                "period": getattr(self.settings, 'atr_period', 14),
-                "multiplier": getattr(self.settings, 'atr_stop_multiplier', 2.0)
-            },
-            "bollinger": {
-                "period": 20,
-                "std_dev": 2.0
-            },
-            "adx": {
-                "period": 14,
-                "strong_trend": 25,
-                "weak_trend": 20
-            },
-            "stochastic": {
-                "k_period": 14,
-                "d_period": 3,
-                "overbought": 80,
-                "oversold": 20
-            }
-        }
-        
-    def calculate_rsi(
-        self, 
-        prices: List[float], 
-        period: Optional[int] = None
-    ) -> IndicatorResult:
-        """
-        Calcula Relative Strength Index (RSI)
-        
-        Args:
-            prices: Lista de preços de fechamento
-            period: Período do RSI (default: configuração)
-        
-        Returns:
-            IndicatorResult com valor RSI e sinal
-        """
-        if period is None:
-            period = self.config["rsi"]["period"]
-            
-        if len(prices) < period + 1:
-            return IndicatorResult(50.0, "NEUTRAL", 0.0, datetime.utcnow(), {})
-            
-        # Converter para pandas Series
-        price_series = pd.Series(prices)
-        
-        # Calcular mudanças de preço
-        delta = price_series.diff()
-        
-        # Separar ganhos e perdas
-        gains = delta.where(delta > 0, 0.0)
-        losses = -delta.where(delta < 0, 0.0)
-        
-        # Calcular médias móveis exponenciais
-        avg_gains = gains.rolling(window=period, min_periods=period).mean()
-        avg_losses = losses.rolling(window=period, min_periods=period).mean()
-        
-        # Calcular RS e RSI
-        rs = avg_gains / avg_losses
-        rsi = 100 - (100 / (1 + rs))
-        
-        current_rsi = rsi.iloc[-1]
-        
-        # Determinar sinal
-        oversold = self.config["rsi"]["oversold"]
-        overbought = self.config["rsi"]["overbought"]
-        
-        if current_rsi < oversold:
-            signal = "BUY"
-            strength = (oversold - current_rsi) / oversold
-        elif current_rsi > overbought:
-            signal = "SELL"
-            strength = (current_rsi - overbought) / (100 - overbought)
-        else:
-            signal = "NEUTRAL"
-            strength = 0.5
-            
-        return IndicatorResult(
-            value=current_rsi,
-            signal=signal,
-            strength=min(strength, 1.0),
-            timestamp=datetime.utcnow(),
-            details={
-                "oversold_level": oversold,
-                "overbought_level": overbought,
-                "period": period
-            }
-        )
-        
-    def calculate_macd(
-        self, 
-        prices: List[float],
-        fast_period: Optional[int] = None,
-        slow_period: Optional[int] = None,
-        signal_period: Optional[int] = None
-    ) -> IndicatorResult:
-        """
-        Calcula MACD (Moving Average Convergence Divergence)
-        
-        Returns:
-            IndicatorResult com MACD line, signal line e histograma
-        """
-        if fast_period is None:
-            fast_period = self.config["macd"]["fast"]
-        if slow_period is None:
-            slow_period = self.config["macd"]["slow"]
-        if signal_period is None:
-            signal_period = self.config["macd"]["signal"]
-            
-        if len(prices) < slow_period + signal_period:
-            return IndicatorResult(0.0, "NEUTRAL", 0.0, datetime.utcnow(), {})
-            
-        price_series = pd.Series(prices)
-        
-        # Calcular EMAs
-        ema_fast = price_series.ewm(span=fast_period).mean()
-        ema_slow = price_series.ewm(span=slow_period).mean()
-        
-        # MACD line
-        macd_line = ema_fast - ema_slow
-        
-        # Signal line
-        signal_line = macd_line.ewm(span=signal_period).mean()
-        
-        # Histograma
-        histogram = macd_line - signal_line
-        
-        current_macd = macd_line.iloc[-1]
-        current_signal = signal_line.iloc[-1]
-        current_histogram = histogram.iloc[-1]
-        
-        # Determinar sinal baseado no cruzamento
-        prev_histogram = histogram.iloc[-2] if len(histogram) > 1 else 0
-        
-        if current_histogram > 0 and prev_histogram <= 0:
-            signal = "BUY"
-            strength = min(abs(current_histogram) / abs(current_macd), 1.0)
-        elif current_histogram < 0 and prev_histogram >= 0:
-            signal = "SELL"
-            strength = min(abs(current_histogram) / abs(current_macd), 1.0)
-        else:
-            signal = "NEUTRAL"
-            strength = 0.5
-            
-        return IndicatorResult(
-            value=current_macd,
-            signal=signal,
-            strength=strength,
-            timestamp=datetime.utcnow(),
-            details={
-                "macd_line": current_macd,
-                "signal_line": current_signal,
-                "histogram": current_histogram,
-                "fast_period": fast_period,
-                "slow_period": slow_period,
-                "signal_period": signal_period
-            }
-        )
-        
-    def calculate_atr(
-        self, 
-        highs: List[float],
-        lows: List[float],
-        closes: List[float],
-        period: Optional[int] = None
-    ) -> IndicatorResult:
-        """
-        Calcula Average True Range (ATR) para medir volatilidade
-        
-        Returns:
-            IndicatorResult com valor ATR e nível de volatilidade
-        """
-        if period is None:
-            period = self.config["atr"]["period"]
-            
-        if len(highs) < period or len(lows) < period or len(closes) < period:
-            return IndicatorResult(0.0, "NEUTRAL", 0.0, datetime.utcnow(), {})
-            
-        # Calcular True Range
-        true_ranges = []
-        for i in range(1, len(closes)):
-            tr1 = highs[i] - lows[i]
-            tr2 = abs(highs[i] - closes[i-1])
-            tr3 = abs(lows[i] - closes[i-1])
-            true_ranges.append(max(tr1, tr2, tr3))
-        
-        # Calcular ATR usando média móvel simples
-        if len(true_ranges) < period:
-            return IndicatorResult(0.0, "NEUTRAL", 0.0, datetime.utcnow(), {})
-            
-        atr_values = []
-        for i in range(period-1, len(true_ranges)):
-            atr = sum(true_ranges[i-period+1:i+1]) / period
-            atr_values.append(atr)
-        
-        current_atr = atr_values[-1] if atr_values else 0.0
-        current_price = closes[-1]
-        
-        # Determinar nível de volatilidade
-        atr_percent = (current_atr / current_price) * 100
-        
-        if atr_percent < 1.0:
-            volatility = "LOW"
-            signal = "NEUTRAL"
-            strength = 0.3
-        elif atr_percent < 3.0:
-            volatility = "MEDIUM"
-            signal = "NEUTRAL" 
-            strength = 0.6
-        else:
-            volatility = "HIGH"
-            signal = "NEUTRAL"
-            strength = 0.9
-            
-        return IndicatorResult(
-            value=current_atr,
-            signal=signal,
-            strength=strength,
-            timestamp=datetime.utcnow(),
-            details={
-                "atr_percent": atr_percent,
-                "volatility": volatility,
-                "period": period,
-                "stop_loss_distance": current_atr * self.config["atr"]["multiplier"]
-            }
-        )
-        
-    def calculate_bollinger_bands(
-        self,
-        prices: List[float],
-        period: Optional[int] = None,
-        std_dev: Optional[float] = None
-    ) -> IndicatorResult:
-        """
-        Calcula Bollinger Bands
-        
-        Returns:
-            IndicatorResult com bandas superiores, inferiores e sinal
-        """
-        if period is None:
-            period = self.config["bollinger"]["period"]
-        if std_dev is None:
-            std_dev = self.config["bollinger"]["std_dev"]
-            
-        if len(prices) < period:
-            return IndicatorResult(0.0, "NEUTRAL", 0.0, datetime.utcnow(), {})
-            
-        price_series = pd.Series(prices)
-        
-        # Calcular SMA e desvio padrão
-        sma = price_series.rolling(window=period).mean()
-        std = price_series.rolling(window=period).std()
-        
-        # Calcular bandas
-        upper_band = sma + (std * std_dev)
-        lower_band = sma - (std * std_dev)
-        
-        current_price = prices[-1]
-        current_sma = sma.iloc[-1]
-        current_upper = upper_band.iloc[-1]
-        current_lower = lower_band.iloc[-1]
-        
-        # Determinar sinal baseado na posição do preço
-        band_width = current_upper - current_lower
-        price_position = (current_price - current_lower) / band_width
-        
-        if current_price <= current_lower:
-            signal = "BUY"
-            strength = 1.0 - price_position
-        elif current_price >= current_upper:
-            signal = "SELL"
-            strength = price_position
-        else:
-            signal = "NEUTRAL"
-            strength = 0.5
-            
-        return IndicatorResult(
-            value=current_sma,
-            signal=signal,
-            strength=min(max(strength, 0.0), 1.0),
-            timestamp=datetime.utcnow(),
-            details={
-                "upper_band": current_upper,
-                "lower_band": current_lower,
-                "price_position": price_position,
-                "band_width": band_width,
-                "squeeze": band_width < (current_sma * 0.05)  # Band squeeze indicator
-            }
-        )
-        
-    def calculate_moving_averages(
-        self,
-        prices: List[float],
-        short_period: int = 50,
-        long_period: int = 200
-    ) -> IndicatorResult:
-        """
-        Calcula médias móveis simples e exponenciais
-        
-        Returns:
-            IndicatorResult com cruzamento de médias e tendência
-        """
-        if len(prices) < long_period:
-            return IndicatorResult(0.0, "NEUTRAL", 0.0, datetime.utcnow(), {})
-            
-        price_series = pd.Series(prices)
-        
-        # SMAs
-        sma_short = price_series.rolling(window=short_period).mean()
-        sma_long = price_series.rolling(window=long_period).mean()
-        
-        # EMAs
-        ema_short = price_series.ewm(span=short_period).mean()
-        ema_long = price_series.ewm(span=long_period).mean()
-        
-        current_sma_short = sma_short.iloc[-1]
-        current_sma_long = sma_long.iloc[-1]
-        current_ema_short = ema_short.iloc[-1]
-        current_ema_long = ema_long.iloc[-1]
-        current_price = prices[-1]
-        
-        # Determinar tendência e sinal
-        if current_sma_short > current_sma_long and current_ema_short > current_ema_long:
-            if current_price > current_sma_short:
-                signal = "BUY"
-                strength = 0.8
-            else:
-                signal = "NEUTRAL"
-                strength = 0.6
-        elif current_sma_short < current_sma_long and current_ema_short < current_ema_long:
-            if current_price < current_sma_short:
-                signal = "SELL"
-                strength = 0.8
-            else:
-                signal = "NEUTRAL"
-                strength = 0.6
-        else:
-            signal = "NEUTRAL"
-            strength = 0.4
-            
-        return IndicatorResult(
-            value=current_sma_short,
-            signal=signal,
-            strength=strength,
-            timestamp=datetime.utcnow(),
-            details={
-                "sma_short": current_sma_short,
-                "sma_long": current_sma_long,
-                "ema_short": current_ema_short,
-                "ema_long": current_ema_long,
-                "golden_cross": current_sma_short > current_sma_long,
-                "death_cross": current_sma_short < current_sma_long
-            }
-        )
-        
-    def calculate_adx(
-        self,
-        highs: List[float],
-        lows: List[float],
-        closes: List[float],
-        period: Optional[int] = None
-    ) -> IndicatorResult:
-        """
-        Calcula Average Directional Index (ADX)
-        
-        Returns:
-            IndicatorResult com força da tendência
-        """
-        if period is None:
-            period = self.config["adx"]["period"]
-            
-        if len(highs) < period * 2 or len(lows) < period * 2 or len(closes) < period * 2:
-            return IndicatorResult(0.0, "NEUTRAL", 0.0, datetime.utcnow(), {})
-            
-        # Calcular True Range e Directional Movement
-        tr_list = []
-        dm_plus_list = []
-        dm_minus_list = []
-        
-        for i in range(1, len(closes)):
-            # True Range
-            tr1 = highs[i] - lows[i]
-            tr2 = abs(highs[i] - closes[i-1])
-            tr3 = abs(lows[i] - closes[i-1])
-            tr = max(tr1, tr2, tr3)
-            tr_list.append(tr)
-            
-            # Directional Movement
-            dm_plus = max(highs[i] - highs[i-1], 0) if highs[i] - highs[i-1] > lows[i-1] - lows[i] else 0
-            dm_minus = max(lows[i-1] - lows[i], 0) if lows[i-1] - lows[i] > highs[i] - highs[i-1] else 0
-            
-            dm_plus_list.append(dm_plus)
-            dm_minus_list.append(dm_minus)
-        
-        if len(tr_list) < period:
-            return IndicatorResult(0.0, "NEUTRAL", 0.0, datetime.utcnow(), {})
-            
-        # Calcular smoothed values
-        tr_smooth = sum(tr_list[-period:]) / period
-        dm_plus_smooth = sum(dm_plus_list[-period:]) / period
-        dm_minus_smooth = sum(dm_minus_list[-period:]) / period
-        
-        # Calcular DI+ e DI-
-        di_plus = (dm_plus_smooth / tr_smooth) * 100
-        di_minus = (dm_minus_smooth / tr_smooth) * 100
-        
-        # Calcular DX e ADX
-        dx = abs(di_plus - di_minus) / (di_plus + di_minus) * 100 if (di_plus + di_minus) != 0 else 0
-        
-        # Para simplificar, usaremos o DX como ADX (normalmente ADX é uma média móvel do DX)
-        adx_value = dx
-        
-        # Determinar força da tendência
-        strong_trend = self.config["adx"]["strong_trend"]
-        weak_trend = self.config["adx"]["weak_trend"]
-        
-        if adx_value > strong_trend:
-            if di_plus > di_minus:
-                signal = "BUY"
-                strength = 0.8
-            else:
-                signal = "SELL"
-                strength = 0.8
-        elif adx_value > weak_trend:
-            signal = "NEUTRAL"
-            strength = 0.5
-        else:
-            signal = "NEUTRAL"
-            strength = 0.2
-            
-        return IndicatorResult(
-            value=adx_value,
-            signal=signal,
-            strength=strength,
-            timestamp=datetime.utcnow(),
-            details={
-                "di_plus": di_plus,
-                "di_minus": di_minus,
-                "trend_strength": "STRONG" if adx_value > strong_trend else "WEAK" if adx_value > weak_trend else "NO_TREND",
-                "period": period
-            }
-        )
-        
-    def calculate_stochastic(
-        self,
-        highs: List[float],
-        lows: List[float],
-        closes: List[float],
-        k_period: Optional[int] = None,
-        d_period: Optional[int] = None
-    ) -> IndicatorResult:
-        """
-        Calcula Stochastic Oscillator
-        
-        Returns:
-            IndicatorResult com %K, %D e sinal
-        """
-        if k_period is None:
-            k_period = self.config["stochastic"]["k_period"]
-        if d_period is None:
-            d_period = self.config["stochastic"]["d_period"]
-            
-        if len(highs) < k_period or len(lows) < k_period or len(closes) < k_period:
-            return IndicatorResult(50.0, "NEUTRAL", 0.0, datetime.utcnow(), {})
-            
-        # Calcular %K
-        k_values = []
-        for i in range(k_period-1, len(closes)):
-            high_max = max(highs[i-k_period+1:i+1])
-            low_min = min(lows[i-k_period+1:i+1])
-            current_close = closes[i]
-            
-            if high_max == low_min:
-                k_percent = 50.0
-            else:
-                k_percent = ((current_close - low_min) / (high_max - low_min)) * 100
-                
-            k_values.append(k_percent)
-        
-        if len(k_values) < d_period:
-            return IndicatorResult(50.0, "NEUTRAL", 0.0, datetime.utcnow(), {})
-            
-        # Calcular %D (média móvel simples do %K)
-        d_values = []
-        for i in range(d_period-1, len(k_values)):
-            d_percent = sum(k_values[i-d_period+1:i+1]) / d_period
-            d_values.append(d_percent)
-        
-        current_k = k_values[-1]
-        current_d = d_values[-1] if d_values else current_k
-        
-        # Determinar sinal
-        overbought = self.config["stochastic"]["overbought"]
-        oversold = self.config["stochastic"]["oversold"]
-        
-        if current_k < oversold and current_d < oversold:
-            signal = "BUY"
-            strength = (oversold - current_k) / oversold
-        elif current_k > overbought and current_d > overbought:
-            signal = "SELL"
-            strength = (current_k - overbought) / (100 - overbought)
-        else:
-            signal = "NEUTRAL"
-            strength = 0.5
-            
-        return IndicatorResult(
-            value=current_k,
-            signal=signal,
-            strength=min(strength, 1.0),
-            timestamp=datetime.utcnow(),
-            details={
-                "k_percent": current_k,
-                "d_percent": current_d,
-                "overbought_level": overbought,
-                "oversold_level": oversold,
-                "k_period": k_period,
-                "d_period": d_period
-            }
-        )
-        
-    def calculate_fibonacci_retracements(
-        self,
-        high_price: float,
-        low_price: float,
-        trend_direction: str = "UP"
-    ) -> Dict[str, float]:
-        """
-        Calcula níveis de retração de Fibonacci
-        
-        Args:
-            high_price: Preço máximo do movimento
-            low_price: Preço mínimo do movimento
-            trend_direction: "UP" ou "DOWN"
-        
-        Returns:
-            Dict com níveis de Fibonacci
-        """
-        price_range = high_price - low_price
-        
-        fib_levels = {
-            "0.0": high_price if trend_direction == "UP" else low_price,
-            "23.6": None,
-            "38.2": None,
-            "50.0": None,
-            "61.8": None,
-            "78.6": None,
-            "100.0": low_price if trend_direction == "UP" else high_price
-        }
-        
-        if trend_direction == "UP":
-            # Retração de tendência de alta
-            fib_levels["23.6"] = high_price - (price_range * 0.236)
-            fib_levels["38.2"] = high_price - (price_range * 0.382)
-            fib_levels["50.0"] = high_price - (price_range * 0.500)
-            fib_levels["61.8"] = high_price - (price_range * 0.618)
-            fib_levels["78.6"] = high_price - (price_range * 0.786)
-        else:
-            # Retração de tendência de baixa
-            fib_levels["23.6"] = low_price + (price_range * 0.236)
-            fib_levels["38.2"] = low_price + (price_range * 0.382)
-            fib_levels["50.0"] = low_price + (price_range * 0.500)
-            fib_levels["61.8"] = low_price + (price_range * 0.618)
-            fib_levels["78.6"] = low_price + (price_range * 0.786)
-            
-        return fib_levels
-        
-    def analyze_market_conditions(
-        self,
-        highs: List[float],
-        lows: List[float],
-        closes: List[float],
-        volumes: Optional[List[float]] = None
-    ) -> MarketCondition:
-        """
-        Analisa condições gerais do mercado usando múltiplos indicadores
-        
-        Returns:
-            MarketCondition com análise consolidada
-        """
-        try:
-            # Calcular indicadores principais
-            rsi = self.calculate_rsi(closes)
-            macd = self.calculate_macd(closes)
-            atr = self.calculate_atr(highs, lows, closes)
-            bollinger = self.calculate_bollinger_bands(closes)
-            ma = self.calculate_moving_averages(closes)
-            adx = self.calculate_adx(highs, lows, closes)
-            stoch = self.calculate_stochastic(highs, lows, closes)
-            
-            # Analisar tendência
-            trend_indicators = [ma.signal, adx.signal]
-            bullish_count = trend_indicators.count("BUY")
-            bearish_count = trend_indicators.count("SELL")
-            
-            if bullish_count > bearish_count:
-                trend_direction = "BULLISH"
-                trend_strength = (bullish_count / len(trend_indicators))
-            elif bearish_count > bullish_count:
-                trend_direction = "BEARISH"
-                trend_strength = (bearish_count / len(trend_indicators))
-            else:
-                trend_direction = "SIDEWAYS"
-                trend_strength = 0.5
-                
-            # Analisar volatilidade
-            atr_details = atr.details
-            volatility = atr_details.get("volatility", "MEDIUM")
-            
-            # Analisar momentum
-            momentum_indicators = [rsi.signal, macd.signal, stoch.signal]
-            momentum_bullish = momentum_indicators.count("BUY")
-            momentum_bearish = momentum_indicators.count("SELL")
-            
-            if momentum_bullish > momentum_bearish:
-                momentum = "STRONG"
-            elif momentum_bearish > momentum_bullish:
-                momentum = "WEAK"
-            else:
-                momentum = "NEUTRAL"
-                
-            # Determinar sinal geral
-            all_signals = [rsi.signal, macd.signal, bollinger.signal, ma.signal, stoch.signal]
-            buy_signals = all_signals.count("BUY")
-            sell_signals = all_signals.count("SELL")
-            
-            if buy_signals >= 3:
-                overall_signal = "BUY"
-                confidence = buy_signals / len(all_signals)
-            elif sell_signals >= 3:
-                overall_signal = "SELL"
-                confidence = sell_signals / len(all_signals)
-            else:
-                overall_signal = "HOLD"
-                confidence = 0.5
-                
-            return MarketCondition(
-                trend_direction=trend_direction,
-                trend_strength=trend_strength,
-                volatility=volatility,
-                momentum=momentum,
-                overall_signal=overall_signal,
-                confidence=confidence
-            )
-            
-        except Exception as e:
-            logger.error(f"Error analyzing market conditions: {e}")
-            return MarketCondition(
-                trend_direction="SIDEWAYS",
-                trend_strength=0.5,
-                volatility="MEDIUM",
-                momentum="NEUTRAL",
-                overall_signal="HOLD",
-                confidence=0.0
-            )
-            
-    def get_dynamic_grid_config(
-        self,
-        market_condition: MarketCondition,
-        current_price: float,
-        atr_value: float
-    ) -> Dict[str, Any]:
-        """
-        Gera configuração dinâmica de grid baseada nas condições do mercado
-        
-        Returns:
-            Dict com configuração do grid DCA
-        """
-        base_spacing = (atr_value / current_price) * 100  # ATR como % do preço
-        
-        if market_condition.trend_direction == "SIDEWAYS":
-            # Grid lateral - espaçamento menor
-            grid_spacing_min = max(base_spacing * 0.5, 1.0)
-            grid_spacing_max = min(base_spacing * 1.5, 3.0)
-            grid_width = 15.0  # ±15% do preço central
-            
-        elif market_condition.volatility == "HIGH":
-            # Alta volatilidade - espaçamento maior
-            grid_spacing_min = max(base_spacing * 1.0, 2.0)
-            grid_spacing_max = min(base_spacing * 2.5, 5.0)
-            grid_width = 25.0  # ±25% do preço central
-            
-        else:
-            # Condições normais
-            grid_spacing_min = max(base_spacing * 0.75, 1.5)
-            grid_spacing_max = min(base_spacing * 2.0, 4.0)
-            grid_width = 20.0  # ±20% do preço central
-            
-        # Níveis de grid
-        num_levels = 5
-        grid_levels = []
-        
-        for i in range(-num_levels, num_levels + 1):
-            if i == 0:
-                continue  # Pular o nível central
-                
-            level_spacing = grid_spacing_min + (abs(i) - 1) * (grid_spacing_max - grid_spacing_min) / (num_levels - 1)
-            level_price = current_price * (1 + (i * level_spacing / 100))
-            
-            grid_levels.append({
-                "level": i,
-                "price": level_price,
-                "spacing_percent": level_spacing,
-                "side": "sell" if i > 0 else "buy"
-            })
-            
-        return {
-            "center_price": current_price,
-            "grid_spacing_min": grid_spacing_min,
-            "grid_spacing_max": grid_spacing_max,
-            "grid_width": grid_width,
-            "levels": grid_levels,
-            "market_condition": market_condition.trend_direction,
-            "volatility": market_condition.volatility,
-            "recommended_position_size": min(1000.0, current_price * 0.01),  # 1% do preço ou $1000
-            "stop_loss_distance": atr_value * 2.0  # 2x ATR para stop loss
-        }
-=======
     """Result of technical indicator calculation"""
     indicator_type: IndicatorType
     value: float
@@ -1479,5 +694,4 @@
 
 
 # Export main class
-__all__ = ["TechnicalIndicators", "IndicatorResult", "IndicatorType"]
->>>>>>> 2df62038
+__all__ = ["TechnicalIndicators", "IndicatorResult", "IndicatorType"]